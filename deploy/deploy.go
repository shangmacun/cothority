--- conflicted
+++ resolved
@@ -21,11 +21,9 @@
 package main
 
 import (
-	"bufio"
 	"errors"
 	"flag"
 	"fmt"
-	"github.com/BurntSushi/toml"
 	log "github.com/Sirupsen/logrus"
 	"github.com/dedis/cothority/deploy/platform"
 	dbg "github.com/dedis/cothority/lib/debug_lvl"
@@ -76,7 +74,7 @@
 	}
 
 	for _, simulation := range simulations {
-		runconfigs := ReadRunfile(simulation)
+		runconfigs := platform.ReadRunFile(deployP, simulation)
 		if len(runconfigs) == 0 {
 			dbg.Fatal("No tests found in", simulation)
 		}
@@ -225,54 +223,6 @@
 	Runs     string
 }
 
-<<<<<<< HEAD
-/* Reads in a configuration-file for a run. The configuration-file has the
- * following syntax:
- * Name1 = value1
- * Name2 = value2
- * [empty line]
- * n1, n2, n3, n4
- * v11, v12, v13, v14
- * v21, v22, v23, v24
- *
- * The Name1...Namen are general configuration-options for deploy.
- * n1..nn are configuration-options for the 'app'
- */
-func ReadRunfile(filename string) []platform.RunConfig {
-	var runconfigs []platform.RunConfig
-
-	dbg.Lvl3("Reading file", filename)
-
-	file, err := os.Open(filename)
-	if err != nil {
-		dbg.Fatal("Couldn't open file", file, err)
-	}
-
-	scanner := bufio.NewScanner(file)
-	for scanner.Scan() {
-		dbg.Lvl4("Decoding", scanner.Text())
-		if scanner.Text() == "" {
-			break
-		}
-		toml.Decode(scanner.Text(), deployP)
-		dbg.Lvl4("Platform-config is now", deployP)
-	}
-
-	scanner.Scan()
-	args := strings.Split(scanner.Text(), ", ")
-	for scanner.Scan() {
-		rc := ""
-		for i, value := range strings.Split(scanner.Text(), ", ") {
-			rc += args[i] + " = " + value + "\n"
-		}
-		runconfigs = append(runconfigs, platform.RunConfig(rc))
-	}
-
-	return runconfigs
-}
-
-=======
->>>>>>> 4d287bbf
 func MkTestDir() {
 	err := os.MkdirAll("test_data/", 0777)
 	if err != nil {
