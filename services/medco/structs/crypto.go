package medco_structs

import (
	"errors"
	"fmt"
	"github.com/dedis/cothority/lib/network"
	"github.com/dedis/crypto/abstract"
	"github.com/dedis/crypto/random"
<<<<<<< HEAD
	"github.com/dedis/crypto/edwards"
	"github.com/dedis/cothority/lib/dbg"
=======
	_ "github.com/dedis/crypto/random"
>>>>>>> a80480dc
)

const MAX_HOMOMORPHIC_INT int64 = 300

var PointToInt map[string]int64 = make(map[string]int64, MAX_HOMOMORPHIC_INT)
var currentGreatestM abstract.Point
var currentGreatestInt int64 = 0

type CipherText struct {
<<<<<<< HEAD
	K, C  abstract.Point
=======
	K, C abstract.Point
>>>>>>> a80480dc
}

type DeterministCipherText struct {
	C abstract.Point
}

type DeterministCipherVector []DeterministCipherText

type CipherVector []CipherText

func (c *CipherText) ReplaceContribution(suite abstract.Suite, prikey abstract.Secret, shortTermPriKey abstract.Secret) {
	egContrib := suite.Point().Mul(c.K, prikey)
	phContrib := suite.Point().Mul(suite.Point().Base(), shortTermPriKey)

	c.C.Sub(c.C, egContrib)
	c.C.Add(c.C, phContrib)
}

func (c *CipherText) Add(c1, c2 CipherText) *CipherText {
	c.C.Add(c1.C, c2.C)
	c.K.Add(c1.K, c2.K)
	return c
}

<<<<<<< HEAD
func (c *CipherText) AddNoReplace(c1, c2 CipherText) CipherText {
	suite := edwards.NewAES128SHA256Ed25519(false)
=======
func Add23(c1, c2 CipherText) CipherText {
	suite := network.Suite
>>>>>>> a80480dc
	result := CipherText{suite.Point(), suite.Point()}
	result.C.Add(c1.C, c2.C)
	result.K.Add(c1.K, c2.K)
	return result
}

func (c *CipherText) Sub(c1, c2 CipherText) *CipherText {
	c.C.Sub(c1.C, c2.C)
	c.K.Sub(c1.K, c2.K)
	return c
}

func (dc *DeterministCipherText) Equals(dc2 *DeterministCipherText) bool {
	return dc2.C.Equal(dc.C)
}

func (dc DeterministCipherText) String() string {
	cstr := "<nil>"
	if dc.C != nil {
		cstr = dc.C.String()[1:4]
	}
	return fmt.Sprintf("DetCipherText{%s}", cstr)
}

func (cv *CipherVector) Add(cv1, cv2 CipherVector) error {
	if len(cv1) != len(cv2) {
		return errors.New("Cannot add CipherVectors of different lenght.")
	}
	var i int
	for i, _ = range cv1 {
		(*cv)[i].Add(cv1[i], cv2[i])
	}
	return nil
}

<<<<<<< HEAD
func (cv *CipherVector) AddNoReplace(cv1, cv2 CipherVector) CipherVector{
=======
func Add2(cv1, cv2 CipherVector) CipherVector {
>>>>>>> a80480dc
	var result CipherVector
	if len(cv1) != len(cv2) {
		dbg.Errorf("two vectors of different sizes")
	}
	var i int
	for i, _ = range cv1 {
		if i == 0 {
			result = CipherVector{(*cv)[i].AddNoReplace(cv1[i], cv2[i])}
		} else {
			result = append(result, (*cv)[i].AddNoReplace(cv1[i], cv2[i]))
		}
	}
	return result
}

func (cv *CipherVector) Sub(cv1, cv2 CipherVector) error {
	if len(cv1) != len(cv2) {
		return errors.New("Cannot add CipherVectors of different lenght.")
	}
	var i int
	for i, _ = range cv1 {
		(*cv)[i].Sub(cv1[i], cv2[i])
	}
	return nil
}

<<<<<<< HEAD
func (cv *CipherVector) SubNoReplace(cv1, cv2 CipherVector) CipherVector{
	result := cv1
=======
func Sub2(cv1, cv2 CipherVector) CipherVector {
	cv := cv1
>>>>>>> a80480dc
	if len(cv1) != len(cv2) {
		dbg.Errorf("two vectors of different sizes")
	}
	var i int
	for i, _ = range cv1 {
		(result)[i].Sub(cv1[i], cv2[i])
	}
<<<<<<< HEAD
	return result
}

func (c *CipherText) SwitchForKey(suite abstract.Suite, private abstract.Secret, originalEphemKey, newKey abstract.Point, randomnessContribution abstract.Secret, ephemKeyContrib abstract.Point) {	
=======
	return cv
}

//func (c *CipherText) SwitchForKey(suite abstract.Suite, private abstract.Secret, originalEphemKey, newKey abstract.Point, randomnessContribution abstract.Secret) {
func (c *CipherText) SwitchForKey(suite abstract.Suite, private abstract.Secret, originalEphemKey, newKey abstract.Point, randomnessContribution abstract.Secret, ephemKeyContrib abstract.Point) {
	//ephemKeyContrib := suite.Point().Mul(suite.Point().Base(), randomnessContribution)
>>>>>>> a80480dc
	oldBlindingContrib := suite.Point().Mul(originalEphemKey, private)
	newBlindingContrib := suite.Point().Mul(newKey, randomnessContribution)

	c.K.Add(c.K, ephemKeyContrib)
	c.C.Sub(c.C, oldBlindingContrib)
	c.C.Add(c.C, newBlindingContrib)
}

func (c *CipherText) SwitchToDeterministic(suite abstract.Suite, private abstract.Secret, PHContrib abstract.Point) {
	EGContrib := suite.Point().Mul(c.K, private)
	c.C.Sub(c.C, EGContrib)
	c.C.Add(c.C, PHContrib)
}

<<<<<<< HEAD
func (c *CipherText) SwitchToDeterministicNoReplace(suite abstract.Suite, private abstract.Secret, PHContrib abstract.Point) CipherText{
	EGContrib := suite.Point().Mul(c.K, private)
	
=======
func SwitchToDeterministic23(c CipherText, suite abstract.Suite, private abstract.Secret, PHContrib abstract.Point) CipherText {
	EGContrib := suite.Point().Mul(c.K, private)
	//PHContrib := suite.Point().Mul(suite.Point().Base(), newPrivate)

>>>>>>> a80480dc
	newCi := CipherText{suite.Point(), suite.Point()}
	newCi.K = c.K
	newCi.C.Sub(c.C, EGContrib)
	newCi.C.Add(newCi.C, PHContrib)

	return newCi
}

func (c *CipherText) SwitchToProbabilistic(suite abstract.Suite, PHContrib abstract.Point, targetPublic abstract.Point) {
<<<<<<< HEAD
	
=======
	//PHContrib := suite.Point().Mul(suite.Point().Base(), private)

>>>>>>> a80480dc
	r := suite.Secret().Pick(random.Stream)
	EGEphemContrib := suite.Point().Mul(suite.Point().Base(), r)
	EGContrib := suite.Point().Mul(targetPublic, r)
	c.K.Add(c.K, EGEphemContrib)
	c.C.Sub(c.C, PHContrib)
	c.C.Add(c.C, EGContrib)
}

func (c CipherText) String() string {
	cstr := "nil"
	kstr := cstr
	if c.C != nil {
		cstr = c.C.String()[1:7]
	}
	if c.K != nil {
		kstr = c.K.String()[1:7]
	}
	return fmt.Sprintf("CipherText{%s,%s}", kstr, cstr)
}

<<<<<<< HEAD
func (cv *CipherVector) SwitchForKey(suite abstract.Suite, private abstract.Secret, originalEphemKeys []abstract.Point, newKey abstract.Point, randomnessContribution abstract.Secret){
	ephemKeyContrib := suite.Point().Mul(suite.Point().Base(), randomnessContribution)
	
	for i,c := range *cv {
		c.SwitchForKey(suite,private, originalEphemKeys[i],newKey,randomnessContribution, ephemKeyContrib)
	}
}

func (cv *CipherVector) SwitchForKeyNoReplace( suite abstract.Suite, private abstract.Secret, originalEphemKeys []abstract.Point, newKey abstract.Point, randomnessContribution abstract.Secret) CipherVector{
=======
func (cv *CipherVector) SwitchForKey(suite abstract.Suite, private abstract.Secret, originalEphemKeys []abstract.Point, newKey abstract.Point, randomnessContribution abstract.Secret) {
	// Can be optimized
	ephemKeyContrib := suite.Point().Mul(suite.Point().Base(), randomnessContribution)
	//
	for i, c := range *cv {
		//c.SwitchForKey(suite,private, originalEphemKeys[i],newKey,randomnessContribution)
		c.SwitchForKey(suite, private, originalEphemKeys[i], newKey, randomnessContribution, ephemKeyContrib)
	}
}

func SwitchForKey2(cv CipherVector, suite abstract.Suite, private abstract.Secret, originalEphemKeys []abstract.Point, newKey abstract.Point, randomnessContribution abstract.Secret) CipherVector {
>>>>>>> a80480dc
	newCi := CipherText{suite.Point(), suite.Point()}
	result := CipherVector{newCi}
	ephemKeyContrib := suite.Point().Mul(suite.Point().Base(), randomnessContribution)
<<<<<<< HEAD
	for i,c := range *cv {
		if (i != 0 ){
			result = append(result, newCi)
		}
		result[i] = c.SwitchForKeyNoReplace(suite,private, originalEphemKeys[i],newKey,randomnessContribution, ephemKeyContrib)
=======
	for i, c := range cv {
		if i != 0 {
			result = append(result, newCi)
		}
		result[i] = SwitchForKey23(c, suite, private, originalEphemKeys[i], newKey, randomnessContribution, ephemKeyContrib)
>>>>>>> a80480dc
	}
	return result
}

<<<<<<< HEAD
func (c *CipherText) SwitchForKeyNoReplace(suite abstract.Suite, private abstract.Secret, originalEphemKey, newKey abstract.Point, randomnessContribution abstract.Secret, ephemKeyContrib abstract.Point) CipherText{
=======
func SwitchForKey23(c CipherText, suite abstract.Suite, private abstract.Secret, originalEphemKey, newKey abstract.Point, randomnessContribution abstract.Secret, ephemKeyContrib abstract.Point) CipherText {
	//ephemKeyContrib = suite.Point().Mul(suite.Point().Base(), randomnessContribution)
>>>>>>> a80480dc
	oldBlindingContrib := suite.Point().Mul(originalEphemKey, private)
	newBlindingContrib := suite.Point().Mul(newKey, randomnessContribution)

	newCi := CipherText{suite.Point(), suite.Point()}

	newCi.K.Add(c.K, ephemKeyContrib)
	newCi.C.Sub(c.C, oldBlindingContrib)
	newCi.C.Add(newCi.C, newBlindingContrib)

	return newCi
}

func (cv *CipherVector) SwitchToDeterministic(suite abstract.Suite, private, newPrivate abstract.Secret) {
	PHContrib := suite.Point().Mul(suite.Point().Base(), newPrivate)
<<<<<<< HEAD
	for _,c := range *cv {
=======
	//
	for _, c := range *cv {
		//c.SwitchToDeterministic(suite, private, newPrivate)
>>>>>>> a80480dc
		c.SwitchToDeterministic(suite, private, PHContrib)
	}
}

<<<<<<< HEAD
func (cv *CipherVector) SwitchToDeterministicNoReplace (suite abstract.Suite, private, newPrivate abstract.Secret) CipherVector{
	
=======
func SwitchToDeterministic2(cv CipherVector, suite abstract.Suite, private, newPrivate abstract.Secret) CipherVector {
	// Can be optimized
>>>>>>> a80480dc
	newCi := CipherText{suite.Point(), suite.Point()}
	result := CipherVector{newCi}
	PHContrib := suite.Point().Mul(suite.Point().Base(), newPrivate)
<<<<<<< HEAD
	
	for i,c := range *cv {
		if (i != 0 ){
=======
	//
	for i, c := range cv {
		//c.SwitchToDeterministic(suite, private, newPrivate)
		if i != 0 {
>>>>>>> a80480dc
			result = append(result, newCi)
		}
		result[i] = c.SwitchToDeterministicNoReplace(suite, private, PHContrib)
	}
	return result
}

func (cv *CipherVector) SwitchToProbabilistic(suite abstract.Suite, private abstract.Secret, targetPublic abstract.Point) {
	// Can be optimized
	PHContrib := suite.Point().Mul(suite.Point().Base(), private)
	//
	for _, c := range *cv {
		//c.SwitchToProbabilistic(suite,private, targetPublic)
		c.SwitchToProbabilistic(suite, PHContrib, targetPublic)
	}
}

func InitCipherVector(suite abstract.Suite, dim int) *CipherVector {
	cv := make(CipherVector, dim)
	for i := 0; i < dim; i++ {
		cv[i] = CipherText{suite.Point().Null(), suite.Point().Null()}
	}
	return &cv
}

func NullCipherVector(suite abstract.Suite, dim int, pubkey abstract.Point) CipherVector {
	nv := make(CipherVector, dim)
	for i := 0; i < dim; i++ {
		nv[i] = *EncryptInt(suite, pubkey, 0)
	}
	return nv
}

func EncryptBytes(suite abstract.Suite, pubkey abstract.Point, message []byte) (*CipherText, error) {

	// Embed the message into a curve point.
	// As we want to compare the encrypted points, we take a non-random stream
	M, remainder := suite.Point().Pick(message, suite.Cipher([]byte("HelloWorld")))

	if len(remainder) > 0 {
		return &CipherText{nil, nil},
			errors.New(fmt.Sprintf("Message too long: %s (%d bytes too long).", string(message), len(remainder)))
	}

	return EncryptPoint(suite, pubkey, M), nil
}

func EncryptInt(suite abstract.Suite, pubkey abstract.Point, integer int64) *CipherText {

	B := suite.Point().Base()
	i := suite.Secret().SetInt64(integer)
	M := suite.Point().Mul(B, i)

	return EncryptPoint(suite, pubkey, M)
}

func EncryptIntArray(suite abstract.Suite, pubkey abstract.Point, intArray []int64) *CipherVector {
	cv := make(CipherVector, len(intArray))
	for i, n := range intArray {
		cv[i] = *EncryptInt(suite, pubkey, n)
	}
	return &cv
}

func EncryptPoint(suite abstract.Suite, pubkey abstract.Point, M abstract.Point) *CipherText {
	B := suite.Point().Base()
	k := suite.Secret().Pick(random.Stream) // ephemeral private key
	// ElGamal-encrypt the point to produce ciphertext (K,C).
	K := suite.Point().Mul(B, k)      // ephemeral DH public key
	S := suite.Point().Mul(pubkey, k) // ephemeral DH shared secret
	C := S.Add(S, M)                  // message blinded with secret
	return &CipherText{K, C}
}

func DecryptInt(suite abstract.Suite, prikey abstract.Secret, cipher CipherText) int64 {

	S := suite.Point().Mul(cipher.K, prikey) // regenerate shared secret
	M := suite.Point().Sub(cipher.C, S)      // use to un-blind the message

	B := suite.Point().Base()
	var Bi abstract.Point
	var m int64
	var ok bool

	if m, ok = PointToInt[M.String()]; ok {
		return m
	}

	if currentGreatestInt == 0 {
		currentGreatestM = suite.Point().Null()
	}

	for Bi, m = currentGreatestM, currentGreatestInt; !Bi.Equal(M) && m < MAX_HOMOMORPHIC_INT; Bi, m = Bi.Add(Bi, B), m+1 {
		PointToInt[Bi.String()] = m
	}
	currentGreatestM = Bi
	PointToInt[Bi.String()] = m
	currentGreatestInt = m
	return m
}

func DecryptIntVector(suite abstract.Suite, prikey abstract.Secret, cipherVector CipherVector) []int64 {
	result := make([]int64, len(cipherVector))
	for i, c := range cipherVector {
		result[i] = DecryptInt(suite, prikey, c)
	}
	return result
}

//func (c *CipherText) Aggregate(ag1, ag2 Aggregatable) error {
//		c1, ok1 := ag1.(*CipherText)
//		c2, ok2 := ag2.(*CipherText)
//		if ok1 && ok2 {
//			c.Add(*c1, *c2)
//			return nil
//		} else {
//
//			return errors.New("Cannot aggregate " + reflect.TypeOf(ag1).String() + " and " + reflect.TypeOf(ag2).String())
//		}
//}
//func (cv *CipherVector) Aggregate(ag1, ag2 Aggregatable) error {
//	cv1, ok1 := ag1.(*CipherVector)
//	cv2, ok2 := ag2.(*CipherVector)
//	if ok1 && ok2 {
//		cv.Add(*cv1, *cv2)
//		return nil
//	} else {
//
//		return errors.New("Cannot aggregate " + reflect.TypeOf(ag1).String() + " and " + reflect.TypeOf(ag2).String())
//	}
//}

//func (c * CipherText) MarshalBinary() (data []byte, err error) {
//	pointSize := (*c).Suite.PointLen()
//	data = make([]byte, 0, 2*pointSize)
//	b1,_ := c.K.MarshalBinary()
//	b2,_ := c.C.MarshalBinary()
//	data = append(data, b1...)
//	data = append(data, b2...)
//	return
//}
//
//func (c *CipherText) UnmarshalBinary(data []byte) error {
//	pointSize := (*c).Suite.PointLen()
//	c.K.UnmarshalBinary(data[:pointSize])
//	c.C.UnmarshalBinary(data[pointSize:])
//	return nil
//}
//
//func (c *CipherText) MarshalSize() int {
//	return 2 * c.Suite.PointLen()
//}
//
//func (c *CipherText) MarshalTo(w io.Writer) (int, error) {
//	b,_ := c.MarshalBinary()
//	return w.Write(b)
//}
//
//func (c *CipherText) UnmarshalFrom(r io.Reader) (int, error) {
//	buf := make([]byte, 2*c.Suite.PointLen())
//	n, err := io.ReadFull(r, buf)
//	if err != nil {
//		return n, err
//	}
//	return n, c.UnmarshalBinary(buf)
//}
//
//func (cv *CipherVector) MarshalBinary() (data []byte, err error) {
//	pointSize := (*cv)[0].suite.PointLen()
//	data = make([]byte, 2, 2+len(cv)*2*pointSize)
//	binary.BigEndian.PutUint16(data, len(cv))
//	for _, c := range *cv {
//		data = append(data, c.MarshalBinary()...)
//	}
//	return
//}
//
//func (cv *CipherVector) UnmarshalBinary(data []byte) error {
//	pointSize := (*cv)[0].suite.PointLen()
//	ciphSize := 2*pointSize
//	numEl := binary.BigEndian.Uint16(data)
//	data = data[2:]
//	*cv = make(CipherVector, numEl)
//	for _, c := range *cv {
//		c.UnmarshalBinary(data[:ciphSize])
//		data = data[ciphSize:]
//	}
//	return
//}<|MERGE_RESOLUTION|>--- conflicted
+++ resolved
@@ -6,12 +6,6 @@
 	"github.com/dedis/cothority/lib/network"
 	"github.com/dedis/crypto/abstract"
 	"github.com/dedis/crypto/random"
-<<<<<<< HEAD
-	"github.com/dedis/crypto/edwards"
-	"github.com/dedis/cothority/lib/dbg"
-=======
-	_ "github.com/dedis/crypto/random"
->>>>>>> a80480dc
 )
 
 const MAX_HOMOMORPHIC_INT int64 = 300
@@ -21,11 +15,8 @@
 var currentGreatestInt int64 = 0
 
 type CipherText struct {
-<<<<<<< HEAD
 	K, C  abstract.Point
-=======
-	K, C abstract.Point
->>>>>>> a80480dc
+
 }
 
 type DeterministCipherText struct {
@@ -50,13 +41,9 @@
 	return c
 }
 
-<<<<<<< HEAD
+
 func (c *CipherText) AddNoReplace(c1, c2 CipherText) CipherText {
-	suite := edwards.NewAES128SHA256Ed25519(false)
-=======
-func Add23(c1, c2 CipherText) CipherText {
 	suite := network.Suite
->>>>>>> a80480dc
 	result := CipherText{suite.Point(), suite.Point()}
 	result.C.Add(c1.C, c2.C)
 	result.K.Add(c1.K, c2.K)
@@ -92,11 +79,7 @@
 	return nil
 }
 
-<<<<<<< HEAD
 func (cv *CipherVector) AddNoReplace(cv1, cv2 CipherVector) CipherVector{
-=======
-func Add2(cv1, cv2 CipherVector) CipherVector {
->>>>>>> a80480dc
 	var result CipherVector
 	if len(cv1) != len(cv2) {
 		dbg.Errorf("two vectors of different sizes")
@@ -123,13 +106,10 @@
 	return nil
 }
 
-<<<<<<< HEAD
+
 func (cv *CipherVector) SubNoReplace(cv1, cv2 CipherVector) CipherVector{
 	result := cv1
-=======
-func Sub2(cv1, cv2 CipherVector) CipherVector {
-	cv := cv1
->>>>>>> a80480dc
+
 	if len(cv1) != len(cv2) {
 		dbg.Errorf("two vectors of different sizes")
 	}
@@ -137,19 +117,12 @@
 	for i, _ = range cv1 {
 		(result)[i].Sub(cv1[i], cv2[i])
 	}
-<<<<<<< HEAD
-	return result
-}
-
-func (c *CipherText) SwitchForKey(suite abstract.Suite, private abstract.Secret, originalEphemKey, newKey abstract.Point, randomnessContribution abstract.Secret, ephemKeyContrib abstract.Point) {	
-=======
-	return cv
-}
-
-//func (c *CipherText) SwitchForKey(suite abstract.Suite, private abstract.Secret, originalEphemKey, newKey abstract.Point, randomnessContribution abstract.Secret) {
+
+	return result
+}
+
 func (c *CipherText) SwitchForKey(suite abstract.Suite, private abstract.Secret, originalEphemKey, newKey abstract.Point, randomnessContribution abstract.Secret, ephemKeyContrib abstract.Point) {
-	//ephemKeyContrib := suite.Point().Mul(suite.Point().Base(), randomnessContribution)
->>>>>>> a80480dc
+
 	oldBlindingContrib := suite.Point().Mul(originalEphemKey, private)
 	newBlindingContrib := suite.Point().Mul(newKey, randomnessContribution)
 
@@ -164,16 +137,10 @@
 	c.C.Add(c.C, PHContrib)
 }
 
-<<<<<<< HEAD
+
 func (c *CipherText) SwitchToDeterministicNoReplace(suite abstract.Suite, private abstract.Secret, PHContrib abstract.Point) CipherText{
 	EGContrib := suite.Point().Mul(c.K, private)
 	
-=======
-func SwitchToDeterministic23(c CipherText, suite abstract.Suite, private abstract.Secret, PHContrib abstract.Point) CipherText {
-	EGContrib := suite.Point().Mul(c.K, private)
-	//PHContrib := suite.Point().Mul(suite.Point().Base(), newPrivate)
-
->>>>>>> a80480dc
 	newCi := CipherText{suite.Point(), suite.Point()}
 	newCi.K = c.K
 	newCi.C.Sub(c.C, EGContrib)
@@ -183,12 +150,7 @@
 }
 
 func (c *CipherText) SwitchToProbabilistic(suite abstract.Suite, PHContrib abstract.Point, targetPublic abstract.Point) {
-<<<<<<< HEAD
-	
-=======
-	//PHContrib := suite.Point().Mul(suite.Point().Base(), private)
-
->>>>>>> a80480dc
+
 	r := suite.Secret().Pick(random.Stream)
 	EGEphemContrib := suite.Point().Mul(suite.Point().Base(), r)
 	EGContrib := suite.Point().Mul(targetPublic, r)
@@ -209,7 +171,7 @@
 	return fmt.Sprintf("CipherText{%s,%s}", kstr, cstr)
 }
 
-<<<<<<< HEAD
+
 func (cv *CipherVector) SwitchForKey(suite abstract.Suite, private abstract.Secret, originalEphemKeys []abstract.Point, newKey abstract.Point, randomnessContribution abstract.Secret){
 	ephemKeyContrib := suite.Point().Mul(suite.Point().Base(), randomnessContribution)
 	
@@ -219,45 +181,21 @@
 }
 
 func (cv *CipherVector) SwitchForKeyNoReplace( suite abstract.Suite, private abstract.Secret, originalEphemKeys []abstract.Point, newKey abstract.Point, randomnessContribution abstract.Secret) CipherVector{
-=======
-func (cv *CipherVector) SwitchForKey(suite abstract.Suite, private abstract.Secret, originalEphemKeys []abstract.Point, newKey abstract.Point, randomnessContribution abstract.Secret) {
-	// Can be optimized
-	ephemKeyContrib := suite.Point().Mul(suite.Point().Base(), randomnessContribution)
-	//
-	for i, c := range *cv {
-		//c.SwitchForKey(suite,private, originalEphemKeys[i],newKey,randomnessContribution)
-		c.SwitchForKey(suite, private, originalEphemKeys[i], newKey, randomnessContribution, ephemKeyContrib)
-	}
-}
-
-func SwitchForKey2(cv CipherVector, suite abstract.Suite, private abstract.Secret, originalEphemKeys []abstract.Point, newKey abstract.Point, randomnessContribution abstract.Secret) CipherVector {
->>>>>>> a80480dc
 	newCi := CipherText{suite.Point(), suite.Point()}
 	result := CipherVector{newCi}
 	ephemKeyContrib := suite.Point().Mul(suite.Point().Base(), randomnessContribution)
-<<<<<<< HEAD
+
 	for i,c := range *cv {
 		if (i != 0 ){
 			result = append(result, newCi)
 		}
 		result[i] = c.SwitchForKeyNoReplace(suite,private, originalEphemKeys[i],newKey,randomnessContribution, ephemKeyContrib)
-=======
-	for i, c := range cv {
-		if i != 0 {
-			result = append(result, newCi)
-		}
-		result[i] = SwitchForKey23(c, suite, private, originalEphemKeys[i], newKey, randomnessContribution, ephemKeyContrib)
->>>>>>> a80480dc
-	}
-	return result
-}
-
-<<<<<<< HEAD
+	}
+	return result
+}
+
+
 func (c *CipherText) SwitchForKeyNoReplace(suite abstract.Suite, private abstract.Secret, originalEphemKey, newKey abstract.Point, randomnessContribution abstract.Secret, ephemKeyContrib abstract.Point) CipherText{
-=======
-func SwitchForKey23(c CipherText, suite abstract.Suite, private abstract.Secret, originalEphemKey, newKey abstract.Point, randomnessContribution abstract.Secret, ephemKeyContrib abstract.Point) CipherText {
-	//ephemKeyContrib = suite.Point().Mul(suite.Point().Base(), randomnessContribution)
->>>>>>> a80480dc
 	oldBlindingContrib := suite.Point().Mul(originalEphemKey, private)
 	newBlindingContrib := suite.Point().Mul(newKey, randomnessContribution)
 
@@ -272,37 +210,19 @@
 
 func (cv *CipherVector) SwitchToDeterministic(suite abstract.Suite, private, newPrivate abstract.Secret) {
 	PHContrib := suite.Point().Mul(suite.Point().Base(), newPrivate)
-<<<<<<< HEAD
 	for _,c := range *cv {
-=======
-	//
-	for _, c := range *cv {
-		//c.SwitchToDeterministic(suite, private, newPrivate)
->>>>>>> a80480dc
 		c.SwitchToDeterministic(suite, private, PHContrib)
 	}
 }
 
-<<<<<<< HEAD
+
 func (cv *CipherVector) SwitchToDeterministicNoReplace (suite abstract.Suite, private, newPrivate abstract.Secret) CipherVector{
-	
-=======
-func SwitchToDeterministic2(cv CipherVector, suite abstract.Suite, private, newPrivate abstract.Secret) CipherVector {
-	// Can be optimized
->>>>>>> a80480dc
 	newCi := CipherText{suite.Point(), suite.Point()}
 	result := CipherVector{newCi}
 	PHContrib := suite.Point().Mul(suite.Point().Base(), newPrivate)
-<<<<<<< HEAD
-	
+
 	for i,c := range *cv {
 		if (i != 0 ){
-=======
-	//
-	for i, c := range cv {
-		//c.SwitchToDeterministic(suite, private, newPrivate)
-		if i != 0 {
->>>>>>> a80480dc
 			result = append(result, newCi)
 		}
 		result[i] = c.SwitchToDeterministicNoReplace(suite, private, PHContrib)
