package main

import (
	"encoding/json"
	"flag"
	"fmt"
	"html/template"
	"io/ioutil"
	"math/rand"
	"net"
	"net/http"
	"net/http/httputil"
	"net/url"
	"runtime"
	"strconv"
	"strings"
	"sync"
	"time"

	log "github.com/Sirupsen/logrus"
	"github.com/ineiti/cothorities/helpers/cliutils"
	"github.com/ineiti/cothorities/helpers/graphs"

	"golang.org/x/net/websocket"
)

var addr, hosts, depth, bf, hpn, nmsgs, master, rate string
var homePage *template.Template

type Home struct {
	LogServer        string
	Hosts            string
	Depth            string
	BranchingFactor  string
	HostsPerNode     string
	NumberOfMessages string
	Rate             string
}

var Log Logger

func init() {
	flag.StringVar(&addr, "addr", "", "the address of the logging server")
	flag.StringVar(&hosts, "hosts", "", "number of hosts in config file")
	flag.StringVar(&depth, "depth", "", "the depth of the tree")
	flag.StringVar(&bf, "bf", "Ma", "the branching factor of the tree")
	flag.StringVar(&hpn, "hpn", "", "number of hosts per node")
	flag.StringVar(&rate, "rate", "", "the rate of messages")
	flag.StringVar(&nmsgs, "nmsgs", "", "number of messages per round")
	flag.StringVar(&master, "master", "", "address of the master of this node")

	Log = Logger{
		Slock: sync.RWMutex{},
		Sox:   make(map[*websocket.Conn]bool),
		Mlock: sync.RWMutex{},
		Msgs:  make([][]byte, 0, 100000),
	}
	rand.Seed(42)
}

type Logger struct {
	Slock sync.RWMutex
	Sox   map[*websocket.Conn]bool

	Mlock sync.RWMutex
	Msgs  [][]byte
	End   int
}

// keep a list of websockets that people are listening on

// keep a log of messages received

func logEntryHandler(ws *websocket.Conn) {
	var data []byte
	err := websocket.Message.Receive(ws, &data)
	for err == nil {
		//log.Println("logEntryHandler", isMaster)
		if !isMaster {
			websocket.Message.Send(wsmaster, data)
		} else {
			Log.Mlock.Lock()
			Log.Msgs = append(Log.Msgs, data)
			Log.End += 1
			Log.Mlock.Unlock()
		}
		err = websocket.Message.Receive(ws, &data)
	}
	log.Println("log server client error:", err)
}

func logHandler(ws *websocket.Conn) {
	log.Println(fmt.Sprintf("%s log server serving /log (websocket)", master))
	i := 0
	for {
		Log.Mlock.RLock()
		end := Log.End
		Log.Mlock.RUnlock()
		if i >= end {
			time.Sleep(100 * time.Millisecond)
			continue
		}
		Log.Mlock.RLock()
		msg := Log.Msgs[i]
		Log.Mlock.RUnlock()
<<<<<<< HEAD
		_, err := ws.Write(msg)
=======
		_, err := ws.Write([]byte(fmt.Sprintf("test %s", msg)))
>>>>>>> 39675d5b
		if err != nil {
			log.Println("unable to write to log websocket")
			return
		}

		i++
	}
}

func homeHandler(w http.ResponseWriter, r *http.Request) {
	if r.URL.Path != "/" {
		log.Println("home handler is handling non-home request")
		http.NotFound(w, r)
		return
	}
	log.Println(fmt.Sprintf("%s log server serving %s ", master, r.URL))
	host := r.Host
	// fmt.Println(host)
	ws := "ws://" + host + "/log"

	err := homePage.Execute(w, Home{ws, hosts, depth, bf, hpn, nmsgs, rate})
	if err != nil {
		panic(err)
		log.Fatal(err)
	}
}

func logHandlerHtml(w http.ResponseWriter, r *http.Request) {
	log.Println("LOG HANDLER: ", r.URL, "-", len(Log.Msgs))
	//host := r.Host
	// fmt.Println(host)
	for i := len(Log.Msgs) - 1; i >= 0; i-- {
		var jsonlog map[string]*json.RawMessage
		err := json.Unmarshal(Log.Msgs[i], &jsonlog)
		if err != nil {
			log.Error("Couldn't unmarshal string")
		}

		w.Write([]byte(fmt.Sprintf("%s - %s - %s - %s", *jsonlog["etime"], *jsonlog["eapp"],
			*jsonlog["ehost"], *jsonlog["emsg"])))
		w.Write([]byte("\n"))
	}
}

func NewReverseProxy(target *url.URL) *httputil.ReverseProxy {
	director := func(r *http.Request) {
		r.URL.Scheme = target.Scheme
		r.URL.Host = target.Host

		// get rid of the (/d/short_name)/debug of the url path requested
		//  --> long_name/debug
		pathComp := strings.Split(r.URL.Path, "/")
		// remove the first two components /d/short_name
		pathComp = pathComp[3:]
		r.URL.Path = target.Path + "/" + strings.Join(pathComp, "/")
		log.Println("redirected to: ", r.URL.String())
	}
	log.Println("setup reverse proxy for destination url:", target.Host, target.Path)
	return &httputil.ReverseProxy{Director: director}
}

func proxyDebugHandler(p *httputil.ReverseProxy) func(http.ResponseWriter, *http.Request) {
	return func(w http.ResponseWriter, r *http.Request) {
		log.Println("proxy serving request for: ", r.URL)
		p.ServeHTTP(w, r)
	}
}

var timesSeen = make(map[string]int)

func reverseProxy(server string) {
	remote, err := url.Parse("http://" + server)
	if err != nil {
		panic(err)
	}
	// get the short name of this remote
	s := strings.Split(server, ".")[0]
	short := s + "-" + strconv.Itoa(timesSeen[s])
	timesSeen[s] = timesSeen[s] + 1

	// setup a reverse proxy s.t.
	//
	// "/d/short_name/debug" -> http://server/debug
	//
	proxy := NewReverseProxy(remote)

	//log.Println("setup proxy for: /d/"+short+"/", " it points to : "+server)
	// register the reverse proxy forwarding for this server
	http.HandleFunc("/d/" + short + "/", proxyDebugHandler(proxy))
}

func getDebugServers() []string {
	// read in physical nodes and virtual nodes into global variables
	phys, err := cliutils.ReadLines("phys.txt")
	if err != nil {
		log.Errorln(err)
	}
	virt, err := cliutils.ReadLines("virt.txt")
	if err != nil {
		log.Errorln(err)
	}

	// create mapping from virtual nodes to physical nodes
	vpmap := make(map[string]string)
	for i := range phys {
		vpmap[virt[i]] = phys[i]
	}

	// now read in the hosttree to get a list of servers
	cfg, e := ioutil.ReadFile("cfg.json")
	if e != nil {
		log.Fatal("Error Reading Configuration File:", e)
	}

	var tree graphs.Tree
	json.Unmarshal(cfg, &tree)

	debugServers := make([]string, 0, len(virt))
	tree.TraverseTree(func(t *graphs.Tree) {
		h, p, err := net.SplitHostPort(t.Name)
		if err != nil {
			log.Fatal("improperly formatted hostport:", err)
		}
		pn, _ := strconv.Atoi(p)
		s := net.JoinHostPort(vpmap[h], strconv.Itoa(pn + 2))
		debugServers = append(debugServers, s)
	})
	return debugServers
}

var isMaster bool
var wsmaster *websocket.Conn

func main() {
	runtime.GOMAXPROCS(runtime.NumCPU())

	// read in from flags the port I should be listening on
	flag.Parse()
	if master == "" {
		isMaster = true
	}
	var role string
	if isMaster {
		role = "Master"
	} else {
		role = "Servent"
	}
	log.Println(fmt.Sprintf("running logserver %s  with nmsgs %s branching factor: %s", role, nmsgs, bf))
	if isMaster {
		var err error
		homePage, err = template.ParseFiles("home.html")
		if err != nil {
			log.Fatal("unable to parse home.html", err)
		}

		/*
		debugServers := getDebugServers()

		for _, s := range debugServers {
			reverseProxy(s)
		}
		*/

		log.Println(fmt.Sprintf("Log server %s running at : %s", role, addr))
		// /bower_components/Chart.js/Chart.min.js
		http.HandleFunc("/", homeHandler)
		fs := http.FileServer(http.Dir("bower_components/"))
		http.Handle("/bower_components/", http.StripPrefix("/bower_components/", fs))
	} else {
<<<<<<< HEAD
	retry:
		tries := 0
=======
		retry:
>>>>>>> 39675d5b
		var err error
		origin := "http://localhost/"
		url := "ws://" + master + "/_log"
		wsmaster, err = websocket.Dial(url, "", origin)
		if err != nil {
			tries += 1
			time.Sleep(time.Second)
			log.Println(fmt.Sprintf("Slave log server could not connect to logger master (%s) .. Trying again (%d tries)", master, tries))
			goto retry
		}
		log.Println(fmt.Sprintf("Slave Log server %s running at : %s & connected to Master ", role, addr))
	}
	http.Handle("/_log", websocket.Handler(logEntryHandler))
	http.Handle("/log", websocket.Handler(logHandler))
	http.HandleFunc("/htmllog", logHandlerHtml)
	Log.Msgs = append(Log.Msgs, []byte("{\"eapp\":\"sign\",\"ehost\":\"10.255.0.4:2000\",\"elevel\":\"error\",\"emsg\":\"tcpconn: put: connection closed\",\"etime\":\"2015-09-04T05:37:34-07:00\",\"remote\":\"ws://server-1.Dissent-CS.SAFER.isi.deterlab.net:10000/_log\"}"))
	Log.Msgs = append(Log.Msgs, []byte("{\"eapp\":\"sign\",\"ehost\":\"10.255.0.4:2000\",\"elevel\":\"info\",\"emsg\":\"map[elevel:info remote:ws://server-1.Dissent-CS.SAFER.isi.deterlab.net:10000/_log ehost:10.255.0.4:2000 eapp:sign etime:2015-09-04T05:37:34-07:00 emsg:*** 5 11]\",\"etime\":\"2015-09-04T05:37:34-07:00\",\"remote\":\"ws://server-1.Dissent-CS.SAFER.isi.deterlab.net:10000/_log\"}"))
	log.Println("Length is", len(Log.Msgs))
	log.Fatalln("ERROR: ", http.ListenAndServe(addr, nil))
	// now combine that port
}<|MERGE_RESOLUTION|>--- conflicted
+++ resolved
@@ -103,11 +103,7 @@
 		Log.Mlock.RLock()
 		msg := Log.Msgs[i]
 		Log.Mlock.RUnlock()
-<<<<<<< HEAD
 		_, err := ws.Write(msg)
-=======
-		_, err := ws.Write([]byte(fmt.Sprintf("test %s", msg)))
->>>>>>> 39675d5b
 		if err != nil {
 			log.Println("unable to write to log websocket")
 			return
@@ -196,7 +192,7 @@
 
 	//log.Println("setup proxy for: /d/"+short+"/", " it points to : "+server)
 	// register the reverse proxy forwarding for this server
-	http.HandleFunc("/d/" + short + "/", proxyDebugHandler(proxy))
+	http.HandleFunc("/d/"+short+"/", proxyDebugHandler(proxy))
 }
 
 func getDebugServers() []string {
@@ -232,7 +228,7 @@
 			log.Fatal("improperly formatted hostport:", err)
 		}
 		pn, _ := strconv.Atoi(p)
-		s := net.JoinHostPort(vpmap[h], strconv.Itoa(pn + 2))
+		s := net.JoinHostPort(vpmap[h], strconv.Itoa(pn+2))
 		debugServers = append(debugServers, s)
 	})
 	return debugServers
@@ -264,11 +260,11 @@
 		}
 
 		/*
-		debugServers := getDebugServers()
-
-		for _, s := range debugServers {
-			reverseProxy(s)
-		}
+			debugServers := getDebugServers()
+
+			for _, s := range debugServers {
+				reverseProxy(s)
+			}
 		*/
 
 		log.Println(fmt.Sprintf("Log server %s running at : %s", role, addr))
@@ -277,12 +273,8 @@
 		fs := http.FileServer(http.Dir("bower_components/"))
 		http.Handle("/bower_components/", http.StripPrefix("/bower_components/", fs))
 	} else {
-<<<<<<< HEAD
 	retry:
 		tries := 0
-=======
-		retry:
->>>>>>> 39675d5b
 		var err error
 		origin := "http://localhost/"
 		url := "ws://" + master + "/_log"
