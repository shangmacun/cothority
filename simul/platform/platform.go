package platform

import (
	"bufio"
	"bytes"
	"errors"
	"fmt"
	"github.com/BurntSushi/toml"
	"github.com/dedis/cothority/lib/dbg"
	"os"
	"strconv"
	"strings"
)

// Generic interface to represent a platform where to run tests
// or direct applications. For now only localhost + deterlab.
// one could imagine EC2 or OpenStack or whatever you can as long as you
// implement this interface !
type Platform interface {
	// Does the initial configuration of all structures needed for the platform
<<<<<<< HEAD
	Configure(*PlatformConfig)
	// Builds all necessary binaries
	Build(string) error
=======
	Configure()
	// Build builds all necessary binaries
	Build(build string, arg ...string) error
>>>>>>> 0c6ea0c2
	// Makes sure that there is no part of the application still running
	Cleanup() error
	// Copies the binaries to the appropriate directory/machines, together with
	// the necessary configuration. RunConfig is a simple string that should
	// be copied as 'app.toml' to the directory where the app resides
	Deploy(RunConfig) error
	// Starts the application and returns - non-blocking!
	Start(args ...string) error
	// Waits for the application to quit
	Wait() error
}

// PlatformConfig is passed to Platform.Config and prepares the platform for
// specific system-wide configurations
type PlatformConfig struct {
	MonitorPort int
	Debug       int
}

var deterlab string = "deterlab"
var localhost string = "localhost"

// Return the appropriate platform
// [deterlab,localhost]
func NewPlatform(t string) Platform {
	var p Platform
	switch t {
	case deterlab:
		p = &Deterlab{}
	case localhost:
		p = &Localhost{}
	}
	return p
}

/* Reads in a configuration-file for a run. The configuration-file has the
 * following syntax:
 * Name1 = value1
 * Name2 = value2
 * [empty line]
 * n1, n2, n3, n4
 * v11, v12, v13, v14
 * v21, v22, v23, v24
 *
 * The Name1...Namen are global configuration-options.
 * n1..nn are configuration-options for one run
 * Both the global and the run-configuration are copied to both
 * the platform and the app-configuration.
 */
func ReadRunFile(p Platform, filename string) []RunConfig {
	var runconfigs []RunConfig
	masterConfig := NewRunConfig()
	dbg.Lvl3("Reading file", filename)

	file, err := os.Open(filename)
	defer file.Close()
	if err != nil {
		dbg.Fatal("Couldn't open file", file, err)
	}

	// Decoding of the first part of the run config file
	// where the config wont change for the whole set of the simulation's tests
	scanner := bufio.NewScanner(file)
	for scanner.Scan() {
		text := scanner.Text()
		dbg.Lvl3("Decoding", text)
		// end of the first part
		if text == "" {
			break
		}
		if text[0] == '#' {
			continue
		}

		// checking if format is good
		vals := strings.Split(text, "=")
		if len(vals) != 2 {
			dbg.Fatal("Simulation file:", filename, " is not properly formatted ( key = value )")
		}
		// fill in the general config
		masterConfig.Put(strings.TrimSpace(vals[0]), strings.TrimSpace(vals[1]))
		// also put it in platform
		toml.Decode(text, p)
		dbg.Lvlf5("Platform is now %+v", p)
	}

	for {
		scanner.Scan()
		if scanner.Text() != "" {
			break
		}
	}
	args := strings.Split(scanner.Text(), ", ")
	for scanner.Scan() {
		rc := masterConfig.Clone()
		// put each individual test configs
		for i, value := range strings.Split(scanner.Text(), ", ") {
			rc.Put(strings.TrimSpace(args[i]), strings.TrimSpace(value))
		}
		runconfigs = append(runconfigs, *rc)
	}

	return runconfigs
}

// Struct that represent the configuration to apply for one "test"
// Note: a "simulation" is a set of "tests"
type RunConfig struct {
	fields map[string]string
}

func NewRunConfig() *RunConfig {
	rc := new(RunConfig)
	rc.fields = make(map[string]string)
	return rc
}

// One problem for now is RunConfig read also the ' " ' char (34 ASCII)
// and thus when doing Get() , also return the value enclosed by ' " '
// One fix is to each time we Get(), aautomatically delete those chars
var replacer *strings.Replacer = strings.NewReplacer("\"", "", "'", "")

// Returns the associated value of the field in the config
func (r *RunConfig) Get(field string) string {
	return replacer.Replace(r.fields[strings.ToLower(field)])
}

// GetInt returns the integer of the field, or error if not defined
func (r *RunConfig) GetInt(field string) (int, error) {
	val := r.Get(field)
	if val == "" {
		return 0, errors.New("Didn't find " + field)
	}
	ret, err := strconv.Atoi(val)
	return ret, err
}

// Insert a new field - value relationship
func (r *RunConfig) Put(field, value string) {
	r.fields[strings.ToLower(field)] = value
}

// Returns this config as bytes in a Toml format
func (r *RunConfig) Toml() []byte {
	var buf bytes.Buffer
	for k, v := range r.fields {
		fmt.Fprintf(&buf, "%s = %s\n", k, v)
	}
	return buf.Bytes()
}

// Returns this config as a Map
func (r *RunConfig) Map() map[string]string {
	tomap := make(map[string]string)
	for k := range r.fields {
		tomap[k] = r.Get(k)
	}
	return tomap
}

// Clone this runconfig so it has all fields-value relationship already present
func (r *RunConfig) Clone() *RunConfig {
	rc := NewRunConfig()
	for k, v := range r.fields {
		rc.fields[k] = v
	}
	return rc
}<|MERGE_RESOLUTION|>--- conflicted
+++ resolved
@@ -18,15 +18,9 @@
 // implement this interface !
 type Platform interface {
 	// Does the initial configuration of all structures needed for the platform
-<<<<<<< HEAD
 	Configure(*PlatformConfig)
-	// Builds all necessary binaries
-	Build(string) error
-=======
-	Configure()
 	// Build builds all necessary binaries
 	Build(build string, arg ...string) error
->>>>>>> 0c6ea0c2
 	// Makes sure that there is no part of the application still running
 	Cleanup() error
 	// Copies the binaries to the appropriate directory/machines, together with
