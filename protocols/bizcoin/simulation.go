package bizcoin

import (
	"fmt"
	"sync"

	"github.com/BurntSushi/toml"
	"github.com/dedis/cothority/lib/cosi"
	"github.com/dedis/cothority/lib/dbg"
	"github.com/dedis/cothority/lib/monitor"
	"github.com/dedis/cothority/lib/sda"
	"github.com/dedis/crypto/abstract"
)

func init() {
	sda.SimulationRegister("BizCoinSimulation", NewSimulation)
	sda.ProtocolRegisterName("BizCoin", func(n *sda.Node) (sda.ProtocolInstance, error) { return NewBizCoinProtocol(n) })
}

// Simulation implements da.Simulation interface
type Simulation struct {
	// sda fields:
	sda.SimulationBFTree
	// your simulation specific fields:
	simulationConfig
}

type simulationConfig struct {
	// Blocksize is the number of transactions in one block:
	Blocksize int
	// number of transactions the client will send:
	NumClientTxs int
	//blocksDir is the directory where to find the transaction blocks (.dat files)
	BlocksDir string
	// timeout the leader after TimeoutMs milliseconds
	TimeoutMs uint64
	// Fail:
	// 0  do not fail
	// 1 fail by doing nothing
	// 2 fail by sending wrong blocks
	Fail uint8
}

func NewSimulation(config string) (sda.Simulation, error) {
	es := &Simulation{}
	_, err := toml.Decode(config, es)
	if err != nil {
		return nil, err
	}
	return es, nil
}

// Setup implements sda.Simulation interface
func (e *Simulation) Setup(dir string, hosts []string) (*sda.SimulationConfig, error) {
	sc := &sda.SimulationConfig{}
	e.CreateEntityList(sc, hosts, 2000)
	err := e.CreateTree(sc)
	if err != nil {
		return nil, err
	}
	return sc, nil
}

type monitorMut struct {
	mon *monitor.Measure
	sync.Mutex
}

// Run implements sda.Simulation interface
func (e *Simulation) Run(sdaConf *sda.SimulationConfig) error {
	dbg.Lvl1("Simulation starting with:  Rounds=", e.Rounds)
	server := NewServer(e.Blocksize)
	client := NewClient(server)
	go client.StartClientSimulation(e.BlocksDir, e.NumClientTxs)
	sigChan := server.BlockSignaturesChan()
<<<<<<< HEAD

	var rChallComm monitorMut
	var rRespPrep monitorMut
=======
	/*var rChallComm *monitor.Measure*/
	/*var rRespPrep *monitor.Measure*/
>>>>>>> aaeb640b
	for round := 0; round < e.Rounds; round++ {
		dbg.Lvl1("Starting round", round)
		// create an empty node
		node, err := sdaConf.Overlay.NewNodeEmptyName("BizCoin", sdaConf.Tree)
		if err != nil {
			return err
		}
		// instantiate a bizcoin protocol
		rComplete := monitor.NewMeasure("round_prepare")
		//pi, err := server.Instantiate(node, e.TimeoutMs /*, e.Fail*/)
		_, err = server.Instantiate(node, e.TimeoutMs /*, e.Fail*/)
		if err != nil {
			return err
		}

<<<<<<< HEAD
		bz := pi.(*BizCoin)
		bz.OnChallengeCommit(func() {
			rChallComm.Lock()
			defer rChallComm.Unlock()
			rChallComm.mon = monitor.NewMeasure("round_challenge_commit")
		})
		bz.OnChallengeCommitDone(func() {
			rChallComm.Lock()
			defer rChallComm.Unlock()
			rChallComm.mon.Measure()
			rChallComm.mon = nil
		})
		bz.OnAnnouncementPrepare(func() {
			rRespPrep.Lock()
			defer rRespPrep.Unlock()
			rRespPrep.mon = monitor.NewMeasure("round_hanle_resp_prep")
		})
		bz.OnAnnouncementPrepareDone(func() {
			rRespPrep.Lock()
			defer rRespPrep.Unlock()
			rRespPrep.mon.Measure()
			rRespPrep.mon = nil
		})
=======
		/*     bz := pi.(*BizCoin)*/
		//bz.OnChallengeCommit(func() {
		//rChallComm = monitor.NewMeasure("round_challenge_commit")
		//})
		//bz.OnChallengeCommitDone(func() {
		//rChallComm.Measure()
		//rChallComm = nil
		//})
		//bz.OnAnnouncementPrepare(func() {
		//rRespPrep = monitor.NewMeasure("round_hanle_resp_prep")
		//})
		//bz.OnAnnouncementPrepareDone(func() {
		//rRespPrep.Measure()
		//rRespPrep = nil
		//})
>>>>>>> aaeb640b

		// wait for the signature (all steps finished)
		dbg.Print("after instantiate")
		// wait for the signature
		sig := <-sigChan

		rComplete.Measure()
		if err := verifyBlockSignature(node.Suite(), node.EntityList().Aggregate, &sig); err != nil {
			dbg.Lvl1("Round", round, " FAILED")
		} else {
			dbg.Lvl1("Round", round, " SUCCESS")
		}
	}
	return nil
}

func verifyBlockSignature(suite abstract.Suite, aggregate abstract.Point, sig *BlockSignature) error {
	marshalled, err := sig.Block.MarshalBinary()
	if err != nil {
		return fmt.Errorf("Marshalling of block did not work: %v", err)
	}
	return cosi.VerifySignatureWithException(suite, aggregate, marshalled, sig.Sig.Challenge, sig.Sig.Response, sig.Exceptions)
}<|MERGE_RESOLUTION|>--- conflicted
+++ resolved
@@ -66,6 +66,17 @@
 	sync.Mutex
 }
 
+func (m *monitorMut) NewMeasure(id string) {
+	m.Lock()
+	defer m.Unlock()
+	m.mon = monitor.NewMeasure(id)
+}
+func (m *monitorMut) MeasureAndReset() {
+	m.Lock()
+	defer m.Unlock()
+	m.mon = nil
+}
+
 // Run implements sda.Simulation interface
 func (e *Simulation) Run(sdaConf *sda.SimulationConfig) error {
 	dbg.Lvl1("Simulation starting with:  Rounds=", e.Rounds)
@@ -73,14 +84,9 @@
 	client := NewClient(server)
 	go client.StartClientSimulation(e.BlocksDir, e.NumClientTxs)
 	sigChan := server.BlockSignaturesChan()
-<<<<<<< HEAD
 
 	var rChallComm monitorMut
 	var rRespPrep monitorMut
-=======
-	/*var rChallComm *monitor.Measure*/
-	/*var rRespPrep *monitor.Measure*/
->>>>>>> aaeb640b
 	for round := 0; round < e.Rounds; round++ {
 		dbg.Lvl1("Starting round", round)
 		// create an empty node
@@ -91,53 +97,24 @@
 		// instantiate a bizcoin protocol
 		rComplete := monitor.NewMeasure("round_prepare")
 		//pi, err := server.Instantiate(node, e.TimeoutMs /*, e.Fail*/)
-		_, err = server.Instantiate(node, e.TimeoutMs /*, e.Fail*/)
+		pi, err := server.Instantiate(node, e.TimeoutMs /*, e.Fail*/)
 		if err != nil {
 			return err
 		}
 
-<<<<<<< HEAD
 		bz := pi.(*BizCoin)
 		bz.OnChallengeCommit(func() {
-			rChallComm.Lock()
-			defer rChallComm.Unlock()
-			rChallComm.mon = monitor.NewMeasure("round_challenge_commit")
+			rChallComm.NewMeasure("round_challenge_commit")
 		})
 		bz.OnChallengeCommitDone(func() {
-			rChallComm.Lock()
-			defer rChallComm.Unlock()
-			rChallComm.mon.Measure()
-			rChallComm.mon = nil
+			rChallComm.MeasureAndReset()
 		})
 		bz.OnAnnouncementPrepare(func() {
-			rRespPrep.Lock()
-			defer rRespPrep.Unlock()
-			rRespPrep.mon = monitor.NewMeasure("round_hanle_resp_prep")
+			rRespPrep.NewMeasure("round_hanle_resp_prep")
 		})
 		bz.OnAnnouncementPrepareDone(func() {
-			rRespPrep.Lock()
-			defer rRespPrep.Unlock()
-			rRespPrep.mon.Measure()
-			rRespPrep.mon = nil
+			rRespPrep.MeasureAndReset()
 		})
-=======
-		/*     bz := pi.(*BizCoin)*/
-		//bz.OnChallengeCommit(func() {
-		//rChallComm = monitor.NewMeasure("round_challenge_commit")
-		//})
-		//bz.OnChallengeCommitDone(func() {
-		//rChallComm.Measure()
-		//rChallComm = nil
-		//})
-		//bz.OnAnnouncementPrepare(func() {
-		//rRespPrep = monitor.NewMeasure("round_hanle_resp_prep")
-		//})
-		//bz.OnAnnouncementPrepareDone(func() {
-		//rRespPrep.Measure()
-		//rRespPrep = nil
-		//})
->>>>>>> aaeb640b
-
 		// wait for the signature (all steps finished)
 		dbg.Print("after instantiate")
 		// wait for the signature
